--- conflicted
+++ resolved
@@ -1,671 +1,663 @@
-package org.opentrafficsim.road.gtu.lane.perception.categories;
-
-import java.util.LinkedHashMap;
-import java.util.LinkedHashSet;
-import java.util.Map;
-import java.util.Objects;
-import java.util.Set;
-import java.util.SortedSet;
-import java.util.TreeSet;
-import java.util.WeakHashMap;
-
-import org.djunits.value.vdouble.scalar.Length;
-import org.djutils.exceptions.Throw;
-import org.djutils.exceptions.Try;
-import org.opentrafficsim.base.TimeStampedObject;
-import org.opentrafficsim.base.parameters.ParameterException;
-import org.opentrafficsim.core.gtu.GtuException;
-import org.opentrafficsim.core.gtu.RelativePosition;
-import org.opentrafficsim.core.network.LateralDirectionality;
-import org.opentrafficsim.core.network.NetworkException;
-import org.opentrafficsim.core.network.route.Route;
-import org.opentrafficsim.road.gtu.lane.perception.InfrastructureLaneChangeInfo;
-import org.opentrafficsim.road.gtu.lane.perception.LanePerception;
-import org.opentrafficsim.road.gtu.lane.perception.LaneStructureRecord;
-import org.opentrafficsim.road.gtu.lane.perception.RelativeLane;
-import org.opentrafficsim.road.network.lane.Lane;
-<<<<<<< HEAD
-import org.opentrafficsim.road.network.lane.object.detector.Detector;
-import org.opentrafficsim.road.network.lane.object.detector.SinkDetector;
-=======
-import org.opentrafficsim.road.network.lane.object.sensor.Detector;
-import org.opentrafficsim.road.network.lane.object.sensor.SinkDetector;
->>>>>>> b8e1e239
-import org.opentrafficsim.road.network.speed.SpeedLimitProspect;
-import org.opentrafficsim.road.network.speed.SpeedLimitTypes;
-
-/**
- * Perceives information concerning the infrastructure, including splits, lanes, speed limits and road markings. This category
- * is optimized by cooperating closely with the {@code LaneStructure} and only updating internal information when the GTU is on
- * a new {@code Lane}. On the {@code Lane} information is defined relative to the start, and thus easily calculated at each
- * time.
- * <p>
- * Copyright (c) 2013-2022 Delft University of Technology, PO Box 5, 2600 AA, Delft, the Netherlands. All rights reserved. <br>
- * BSD-style license. See <a href="https://opentrafficsim.org/docs/license.html">OpenTrafficSim License</a>.
- * <p>
- * @author <a href="https://github.com/averbraeck">Alexander Verbraeck</a>
- * @author <a href="https://tudelft.nl/staff/p.knoppers-1">Peter Knoppers</a>
- * @author <a href="https://dittlab.tudelft.nl">Wouter Schakel</a>
- */
-// TODO: more than the lane speed limit and maximum vehicle speed in the speed limit prospect
-public class DirectInfrastructurePerception extends LaneBasedAbstractPerceptionCategory implements InfrastructurePerception
-{
-
-    /** */
-    private static final long serialVersionUID = 20160811L;
-
-    /** Infrastructure lane change info per relative lane. */
-    private final Map<RelativeLane, TimeStampedObject<SortedSet<InfrastructureLaneChangeInfo>>> infrastructureLaneChangeInfo =
-            new LinkedHashMap<>();
-
-    /** Speed limit prospect per relative lane. */
-    private Map<RelativeLane, TimeStampedObject<SpeedLimitProspect>> speedLimitProspect = new LinkedHashMap<>();
-
-    /** Legal Lane change possibilities per relative lane and lateral direction. */
-    private final Map<RelativeLane,
-            Map<LateralDirectionality, TimeStampedObject<LaneChangePossibility>>> legalLaneChangePossibility =
-                    new LinkedHashMap<>();
-
-    /** Physical Lane change possibilities per relative lane and lateral direction. */
-    private final Map<RelativeLane,
-            Map<LateralDirectionality, TimeStampedObject<LaneChangePossibility>>> physicalLaneChangePossibility =
-                    new LinkedHashMap<>();
-
-    /** Cross-section. */
-    private TimeStampedObject<SortedSet<RelativeLane>> crossSection;
-
-    /** Cache for anyNextOk. */
-    private final Map<LaneStructureRecord, Boolean> anyNextOkCache = new WeakHashMap<>();
-
-    /** Set of records with accessible end as they are cut off. */
-    private final Set<LaneStructureRecord> cutOff = new LinkedHashSet<>();
-
-    /** Root. */
-    private LaneStructureRecord root;
-
-    /** Lanes registered to the GTU used to check if an update is required. */
-    private Set<Lane> lanes;
-
-    /** Route. */
-    private Route route;
-
-    /**
-     * @param perception LanePerception; perception
-     */
-    public DirectInfrastructurePerception(final LanePerception perception)
-    {
-        super(perception);
-    }
-
-    /** {@inheritDoc} */
-    @Override
-    public void updateAll() throws GtuException, ParameterException
-    {
-        updateCrossSection();
-        // clean-up
-        Set<RelativeLane> cs = getCrossSection();
-        this.infrastructureLaneChangeInfo.keySet().retainAll(cs);
-        this.legalLaneChangePossibility.keySet().retainAll(cs);
-        this.physicalLaneChangePossibility.keySet().retainAll(cs);
-        this.speedLimitProspect.keySet().retainAll(cs);
-        // only if required
-        LaneStructureRecord newRoot = getPerception().getLaneStructure().getRootRecord();
-        if (this.root == null || !newRoot.equals(this.root)
-                || !this.lanes.equals(getPerception().getGtu().positions(RelativePosition.REFERENCE_POSITION).keySet())
-                || !Objects.equals(this.route, getPerception().getGtu().getStrategicalPlanner().getRoute())
-                || this.cutOff.stream().filter((
-                        record
-                ) -> !record.isCutOffEnd()).count() > 0)
-        {
-            this.cutOff.clear();
-            this.root = newRoot;
-            this.lanes = getPerception().getGtu().positions(RelativePosition.REFERENCE_POSITION).keySet();
-            this.route = getPerception().getGtu().getStrategicalPlanner().getRoute();
-            // TODO: this is not suitable if we change lane and consider e.g. dynamic speed signs, they will be forgotten
-            this.speedLimitProspect.clear();
-            for (RelativeLane lane : getCrossSection())
-            {
-                updateInfrastructureLaneChangeInfo(lane);
-                updateLegalLaneChangePossibility(lane, LateralDirectionality.LEFT);
-                updateLegalLaneChangePossibility(lane, LateralDirectionality.RIGHT);
-                updatePhysicalLaneChangePossibility(lane, LateralDirectionality.LEFT);
-                updatePhysicalLaneChangePossibility(lane, LateralDirectionality.RIGHT);
-            }
-        }
-
-        // speed limit prospect
-        for (RelativeLane lane : getCrossSection())
-        {
-            updateSpeedLimitProspect(lane);
-        }
-        for (RelativeLane lane : getCrossSection())
-        {
-            if (!this.infrastructureLaneChangeInfo.containsKey(lane))
-            {
-                updateInfrastructureLaneChangeInfo(lane); // new lane in cross section
-                updateLegalLaneChangePossibility(lane, LateralDirectionality.LEFT);
-                updateLegalLaneChangePossibility(lane, LateralDirectionality.RIGHT);
-                updatePhysicalLaneChangePossibility(lane, LateralDirectionality.LEFT);
-                updatePhysicalLaneChangePossibility(lane, LateralDirectionality.RIGHT);
-            }
-        }
-    }
-
-    /** {@inheritDoc} */
-    @Override
-    public final void updateInfrastructureLaneChangeInfo(final RelativeLane lane) throws GtuException, ParameterException
-    {
-        if (this.infrastructureLaneChangeInfo.containsKey(lane)
-                && this.infrastructureLaneChangeInfo.get(lane).getTimestamp().equals(getTimestamp()))
-        {
-            // already done at this time
-            return;
-        }
-        updateCrossSection();
-
-        // start at requested lane
-        SortedSet<InfrastructureLaneChangeInfo> resultSet = new TreeSet<>();
-        LaneStructureRecord record = getPerception().getLaneStructure().getFirstRecord(lane);
-        try
-        {
-            record = getPerception().getLaneStructure().getFirstRecord(lane);
-            if (!record.allowsRoute(getGtu().getStrategicalPlanner().getRoute(), getGtu().getType()))
-            {
-                resultSet.add(InfrastructureLaneChangeInfo.fromInaccessibleLane(record.isDeadEnd()));
-                this.infrastructureLaneChangeInfo.put(lane, new TimeStampedObject<>(resultSet, getTimestamp()));
-                return;
-            }
-        }
-        catch (NetworkException exception)
-        {
-            throw new GtuException("Route has no destination.", exception);
-        }
-        Map<LaneStructureRecord, InfrastructureLaneChangeInfo> currentSet = new LinkedHashMap<>();
-        Map<LaneStructureRecord, InfrastructureLaneChangeInfo> nextSet = new LinkedHashMap<>();
-        RelativePosition front = getPerception().getGtu().getFront();
-        currentSet.put(record,
-                new InfrastructureLaneChangeInfo(0, record, front, record.isDeadEnd(), LateralDirectionality.NONE));
-        while (!currentSet.isEmpty())
-        {
-            // move lateral
-            nextSet.putAll(currentSet);
-            for (LaneStructureRecord laneRecord : currentSet.keySet())
-            {
-                while (laneRecord.legalLeft() && !nextSet.containsKey(laneRecord.getLeft()))
-                {
-                    InfrastructureLaneChangeInfo info =
-                            nextSet.get(laneRecord).left(laneRecord.getLeft(), front, laneRecord.getLeft().isDeadEnd());
-                    nextSet.put(laneRecord.getLeft(), info);
-                    laneRecord = laneRecord.getLeft();
-                }
-            }
-            for (LaneStructureRecord laneRecord : currentSet.keySet())
-            {
-                while (laneRecord.legalRight() && !nextSet.containsKey(laneRecord.getRight()))
-                {
-                    InfrastructureLaneChangeInfo info =
-                            nextSet.get(laneRecord).right(laneRecord.getRight(), front, laneRecord.getRight().isDeadEnd());
-                    nextSet.put(laneRecord.getRight(), info);
-                    laneRecord = laneRecord.getRight();
-                }
-            }
-            // move longitudinal
-            currentSet = nextSet;
-            nextSet = new LinkedHashMap<>();
-            InfrastructureLaneChangeInfo bestOk = null;
-            InfrastructureLaneChangeInfo bestNotOk = null;
-            boolean deadEnd = false;
-            for (LaneStructureRecord laneRecord : currentSet.keySet())
-            {
-                boolean anyOk = Try.assign(() -> anyNextOk(laneRecord), "Route has no destination.");
-                if (anyOk)
-                {
-                    // add to nextSet
-                    for (LaneStructureRecord next : laneRecord.getNext())
-                    {
-                        try
-                        {
-                            if (next.allowsRoute(getGtu().getStrategicalPlanner().getRoute(), getGtu().getType()))
-                            {
-                                InfrastructureLaneChangeInfo prev = currentSet.get(laneRecord);
-                                InfrastructureLaneChangeInfo info =
-                                        new InfrastructureLaneChangeInfo(prev.getRequiredNumberOfLaneChanges(), next, front,
-                                                next.isDeadEnd(), prev.getLateralDirectionality());
-                                nextSet.put(next, info);
-                            }
-                        }
-                        catch (NetworkException exception)
-                        {
-                            throw new RuntimeException("Network exception while considering route on next lane.", exception);
-                        }
-                    }
-                    // take best ok
-                    if (bestOk == null || currentSet.get(laneRecord).getRequiredNumberOfLaneChanges() < bestOk
-                            .getRequiredNumberOfLaneChanges())
-                    {
-                        bestOk = currentSet.get(laneRecord);
-                    }
-                }
-                else
-                {
-                    // take best not ok
-                    deadEnd = deadEnd || currentSet.get(laneRecord).isDeadEnd();
-                    if (bestNotOk == null || currentSet.get(laneRecord).getRequiredNumberOfLaneChanges() < bestNotOk
-                            .getRequiredNumberOfLaneChanges())
-                    {
-                        bestNotOk = currentSet.get(laneRecord);
-                    }
-                }
-
-            }
-            if (bestOk == null)
-            {
-                break;
-            }
-            // if there are lanes that are not okay and only -further- lanes that are ok, we need to change to one of the ok's
-            if (bestNotOk != null && bestOk.getRequiredNumberOfLaneChanges() > bestNotOk.getRequiredNumberOfLaneChanges())
-            {
-                bestOk.setDeadEnd(deadEnd);
-                resultSet.add(bestOk);
-            }
-            currentSet = nextSet;
-            nextSet = new LinkedHashMap<>();
-        }
-
-        // save
-        this.infrastructureLaneChangeInfo.put(lane, new TimeStampedObject<>(resultSet, getTimestamp()));
-    }
-
-    /**
-     * Returns whether the given record end is ok to pass. If not, a lane change is required before this end. The method will
-     * also return true if the next node is the end node of the route, if the lane is cut off due to limited perception range,
-     * or when there is a {@code SinkSensor} on the lane.
-     * @param record LaneStructureRecord; checked record
-     * @return whether the given record end is ok to pass
-     * @throws NetworkException if destination could not be obtained
-     * @throws GtuException if the GTU could not be obtained
-     */
-    private boolean anyNextOk(final LaneStructureRecord record) throws NetworkException, GtuException
-    {
-        if (record.isCutOffEnd())
-        {
-            this.cutOff.add(record);
-            return true; // always ok if cut-off
-        }
-        // check cache
-        Boolean ok = this.anyNextOkCache.get(record);
-        if (ok != null)
-        {
-            return ok;
-        }
-        // sink
-        for (Detector s : record.getLane().getDetectors())
-        {
-            // XXX for now, we do allow to lower speed for a DestinationSensor (e.g., to brake for parking)
-            if (s instanceof SinkDetector)
-            {
-                this.anyNextOkCache.put(record, true);
-                return true; // ok towards sink
-            }
-        }
-        // check destination
-        Route currentRoute = getGtu().getStrategicalPlanner().getRoute();
-        try
-        {
-            if (currentRoute != null && currentRoute.destinationNode().equals(record.getToNode()))
-            {
-                this.anyNextOkCache.put(record, true);
-                return true;
-            }
-        }
-        catch (NetworkException exception)
-        {
-            throw new RuntimeException("Could not determine destination node.", exception);
-        }
-        // check dead-end
-        if (record.getNext().isEmpty())
-        {
-            this.anyNextOkCache.put(record, false);
-            return false; // never ok if dead-end
-        }
-        // check if we have a route
-        if (currentRoute == null)
-        {
-            this.anyNextOkCache.put(record, true);
-            return true; // if no route assume ok, i.e. simple networks without routes
-        }
-        // finally check route
-        ok = record.allowsRouteAtEnd(currentRoute, getGtu().getType());
-        this.anyNextOkCache.put(record, ok);
-        return ok;
-    }
-
-    /** {@inheritDoc} */
-    @Override
-    public final void updateSpeedLimitProspect(final RelativeLane lane) throws GtuException, ParameterException
-    {
-        updateCrossSection();
-        checkLaneIsInCrossSection(lane);
-        TimeStampedObject<SpeedLimitProspect> tsSlp = this.speedLimitProspect.get(lane);
-        SpeedLimitProspect slp;
-        if (tsSlp != null)
-        {
-            slp = tsSlp.getObject();
-            slp.update(getGtu().getOdometer());
-        }
-        else
-        {
-            slp = new SpeedLimitProspect(getGtu().getOdometer());
-            slp.addSpeedInfo(Length.ZERO, SpeedLimitTypes.MAX_VEHICLE_SPEED, getGtu().getMaximumSpeed(), getGtu());
-        }
-        try
-        {
-            Lane laneObj = getGtu().getReferencePosition().getLane();
-            if (!slp.containsAddSource(laneObj))
-            {
-                slp.addSpeedInfo(Length.ZERO, SpeedLimitTypes.FIXED_SIGN, laneObj.getSpeedLimit(getGtu().getType()),
-                        laneObj);
-            }
-        }
-        catch (NetworkException exception)
-        {
-            throw new RuntimeException("Could not obtain speed limit from lane for perception.", exception);
-        }
-        this.speedLimitProspect.put(lane, new TimeStampedObject<>(slp, getTimestamp()));
-    }
-
-    /** {@inheritDoc} */
-    @Override
-    public final void updateLegalLaneChangePossibility(final RelativeLane lane, final LateralDirectionality lat)
-            throws GtuException, ParameterException
-    {
-        updateLaneChangePossibility(lane, lat, true, this.legalLaneChangePossibility);
-    }
-
-    /** {@inheritDoc} */
-    @Override
-    public final void updatePhysicalLaneChangePossibility(final RelativeLane lane, final LateralDirectionality lat)
-            throws GtuException, ParameterException
-    {
-        updateLaneChangePossibility(lane, lat, false, this.physicalLaneChangePossibility);
-    }
-
-    /**
-     * Updates the distance over which lane changes remains legally or physically possible.
-     * @param lane RelativeLane; lane from which the lane change possibility is requested
-     * @param lat LateralDirectionality; LEFT or RIGHT, null not allowed
-     * @param legal boolean; legal, or physical otherwise
-     * @param possibilityMap
-     *            Map&lt;RelativeLane,Map&lt;LateralDirectionality,TimeStampedObject&lt;LaneChangePossibility&gt;&gt;&gt;;
-     *            Map&lt;RelativeLane,Map&lt;LateralDirectionality,TimeStampedObject&lt;LaneChangePossibility&gt;&gt;&gt;; legal
-     *            or physical possibility map
-     * @throws GtuException if the GTU was not initialized or if the lane is not in the cross section
-     * @throws ParameterException if a parameter is not defined
-     */
-    private void updateLaneChangePossibility(final RelativeLane lane, final LateralDirectionality lat, final boolean legal,
-            final Map<RelativeLane, Map<LateralDirectionality, TimeStampedObject<LaneChangePossibility>>> possibilityMap)
-            throws GtuException, ParameterException
-    {
-        updateCrossSection();
-        checkLaneIsInCrossSection(lane);
-
-        if (possibilityMap.get(lane) == null)
-        {
-            possibilityMap.put(lane, new LinkedHashMap<>());
-        }
-        LaneStructureRecord record = getPerception().getLaneStructure().getFirstRecord(lane);
-        // check tail
-        Length tail = getPerception().getGtu().getRear().getDx();
-        while (record != null && record.getStartDistance().gt(tail) && !record.getPrev().isEmpty()
-                && ((lat.isLeft() && record.possibleLeft(legal)) || (lat.isRight() && record.possibleRight(legal))))
-        {
-            if (record.getPrev().size() > 1)
-            {
-                // assume not possible at a merge
-                possibilityMap.get(lane).put(lat, new TimeStampedObject<>(
-                        new LaneChangePossibility(record.getPrev().get(0), tail, true), getTimestamp()));
-                return;
-            }
-            else if (record.getPrev().isEmpty())
-            {
-                // dead-end, no lane upwards prevents a lane change
-                break;
-            }
-            record = record.getPrev().get(0);
-            if ((lat.isLeft() && !record.possibleLeft(legal)) || (lat.isRight() && !record.possibleRight(legal)))
-            {
-                // this lane prevents a lane change for the tail
-                possibilityMap.get(lane).put(lat,
-                        new TimeStampedObject<>(new LaneChangePossibility(record, tail, true), getTimestamp()));
-                return;
-            }
-        }
-
-        LaneStructureRecord prevRecord = null;
-        record = getPerception().getLaneStructure().getFirstRecord(lane);
-
-        Length dx;
-        if ((lat.isLeft() && record.possibleLeft(legal)) || (lat.isRight() && record.possibleRight(legal)))
-        {
-            dx = getPerception().getGtu().getFront().getDx();
-            while (record != null
-                    && ((lat.isLeft() && record.possibleLeft(legal)) || (lat.isRight() && record.possibleRight(legal))))
-            {
-                // TODO: splits
-                prevRecord = record;
-                record = record.getNext().isEmpty() ? null : record.getNext().get(0);
-            }
-        }
-        else
-        {
-            dx = getPerception().getGtu().getRear().getDx();
-            while (record != null
-                    && ((lat.isLeft() && !record.possibleLeft(legal)) || (lat.isRight() && !record.possibleRight(legal))))
-            {
-                // TODO: splits
-                prevRecord = record;
-                record = record.getNext().isEmpty() ? null : record.getNext().get(0);
-            }
-        }
-        possibilityMap.get(lane).put(lat,
-                new TimeStampedObject<>(new LaneChangePossibility(prevRecord, dx, true), getTimestamp()));
-    }
-
-    /**
-     * @param lane RelativeLane; lane to check
-     * @throws GtuException if the lane is not in the cross section
-     */
-    private void checkLaneIsInCrossSection(final RelativeLane lane) throws GtuException
-    {
-        Throw.when(!getCrossSection().contains(lane), GtuException.class,
-                "The requeasted lane %s is not in the most recent cross section.", lane);
-    }
-
-    /** {@inheritDoc} */
-    @Override
-    public final void updateCrossSection() throws GtuException, ParameterException
-    {
-        if (this.crossSection != null && this.crossSection.getTimestamp().equals(getTimestamp()))
-        {
-            // already done at this time
-            return;
-        }
-        this.crossSection =
-                new TimeStampedObject<>(getPerception().getLaneStructure().getExtendedCrossSection(), getTimestamp());
-    }
-
-    /** {@inheritDoc} */
-    @Override
-    public final SortedSet<InfrastructureLaneChangeInfo> getInfrastructureLaneChangeInfo(final RelativeLane lane)
-    {
-        return this.infrastructureLaneChangeInfo.get(lane).getObject();
-    }
-
-    /** {@inheritDoc} */
-    @Override
-    public final SpeedLimitProspect getSpeedLimitProspect(final RelativeLane lane)
-    {
-        return this.speedLimitProspect.get(lane).getObject();
-    }
-
-    /** {@inheritDoc} */
-    @Override
-    public final Length getLegalLaneChangePossibility(final RelativeLane fromLane, final LateralDirectionality lat)
-    {
-        return this.legalLaneChangePossibility.get(fromLane).get(lat).getObject().getDistance(lat);
-    }
-
-    /** {@inheritDoc} */
-    @Override
-    public final Length getPhysicalLaneChangePossibility(final RelativeLane fromLane, final LateralDirectionality lat)
-    {
-        return this.physicalLaneChangePossibility.get(fromLane).get(lat).getObject().getDistance(lat);
-    }
-
-    /** {@inheritDoc} */
-    @Override
-    public final SortedSet<RelativeLane> getCrossSection()
-    {
-        return this.crossSection.getObject();
-    }
-
-    /**
-     * Returns time stamped infrastructure lane change info of a lane. A set is returned as multiple points may force lane
-     * changes. Which point is considered most critical is a matter of driver interpretation and may change over time. This is
-     * shown below. Suppose vehicle A needs to take the off-ramp, and that behavior is that the minimum distance per required
-     * lane change determines how critical it is. First, 400m before the lane-drop, the off-ramp is critical. 300m downstream,
-     * the lane-drop is critical. Info is sorted by distance, closest first.
-     * 
-     * <pre>
-     * _______
-     * _ _A_ _\_________
-     * _ _ _ _ _ _ _ _ _
-     * _________ _ _ ___
-     *          \_______
-     *     (-)        Lane-drop: 1 lane change  in 400m (400m per lane change)
-     *     (--------) Off-ramp:  3 lane changes in 900m (300m per lane change, critical)
-     *     
-     *     (-)        Lane-drop: 1 lane change  in 100m (100m per lane change, critical)
-     *     (--------) Off-ramp:  3 lane changes in 600m (200m per lane change)
-     * </pre>
-     * 
-     * @param lane RelativeLane; relative lateral lane
-     * @return time stamped infrastructure lane change info of a lane
-     */
-    public final TimeStampedObject<SortedSet<InfrastructureLaneChangeInfo>> getTimeStampedInfrastructureLaneChangeInfo(
-            final RelativeLane lane)
-    {
-        return this.infrastructureLaneChangeInfo.get(lane);
-    }
-
-    /**
-     * Returns the time stamped prospect for speed limits on a lane (dynamic speed limits may vary between lanes).
-     * @param lane RelativeLane; relative lateral lane
-     * @return time stamped prospect for speed limits on a lane
-     */
-    public final TimeStampedObject<SpeedLimitProspect> getTimeStampedSpeedLimitProspect(final RelativeLane lane)
-    {
-        return this.speedLimitProspect.get(lane);
-    }
-
-    /**
-     * Returns the time stamped distance over which a lane change remains legally possible.
-     * @param fromLane RelativeLane; lane from which the lane change possibility is requested
-     * @param lat LateralDirectionality; LEFT or RIGHT, null not allowed
-     * @return time stamped distance over which a lane change remains possible
-     * @throws NullPointerException if {@code lat == null}
-     */
-    public final TimeStampedObject<Length> getTimeStampedLegalLaneChangePossibility(final RelativeLane fromLane,
-            final LateralDirectionality lat)
-    {
-        TimeStampedObject<LaneChangePossibility> tsLcp = this.legalLaneChangePossibility.get(fromLane).get(lat);
-        LaneChangePossibility lcp = tsLcp.getObject();
-        return new TimeStampedObject<>(lcp.getDistance(lat), tsLcp.getTimestamp());
-    }
-
-    /**
-     * Returns the time stamped distance over which a lane change remains physically possible.
-     * @param fromLane RelativeLane; lane from which the lane change possibility is requested
-     * @param lat LateralDirectionality; LEFT or RIGHT, null not allowed
-     * @return time stamped distance over which a lane change remains possible
-     * @throws NullPointerException if {@code lat == null}
-     */
-    public final TimeStampedObject<Length> getTimeStampedPhysicalLaneChangePossibility(final RelativeLane fromLane,
-            final LateralDirectionality lat)
-    {
-        TimeStampedObject<LaneChangePossibility> tsLcp = this.physicalLaneChangePossibility.get(fromLane).get(lat);
-        LaneChangePossibility lcp = tsLcp.getObject();
-        return new TimeStampedObject<>(lcp.getDistance(lat), tsLcp.getTimestamp());
-    }
-
-    /**
-     * Returns a time stamped set of relative lanes representing the cross section. Lanes are sorted left to right.
-     * @return time stamped set of relative lanes representing the cross section
-     */
-    public final TimeStampedObject<SortedSet<RelativeLane>> getTimeStampedCrossSection()
-    {
-        return this.crossSection;
-    }
-
-    /** {@inheritDoc} */
-    @Override
-    public final String toString()
-    {
-        return "DirectInfrastructurePerception";
-    }
-
-    /**
-     * Helper class to return the distance over which a lane change is or is not possible. The distance is based on a
-     * LaneStructureRecord, and does not need an update as such.
-     * <p>
-     * Copyright (c) 2013-2022 Delft University of Technology, PO Box 5, 2600 AA, Delft, the Netherlands. All rights reserved.
-     * <br>
-     * BSD-style license. See <a href="https://opentrafficsim.org/docs/license.html">OpenTrafficSim License</a>.
-     * <p>
-     * @author <a href="https://github.com/averbraeck">Alexander Verbraeck</a>
-     * @author <a href="https://tudelft.nl/staff/p.knoppers-1">Peter Knoppers</a>
-     * @author <a href="https://dittlab.tudelft.nl">Wouter Schakel</a>
-     */
-    private class LaneChangePossibility
-    {
-
-        /** Structure the end of which determines the available distance. */
-        private final LaneStructureRecord record;
-
-        /** Relative distance towards nose or tail. */
-        private final double dx;
-
-        /** Whether to apply legal accessibility. */
-        private final boolean legal;
-
-        /**
-         * @param record LaneStructureRecord; structure the end of which determines the available distance
-         * @param dx Length; relative distance towards nose or tail
-         * @param legal boolean; whether to apply legal accessibility
-         */
-        LaneChangePossibility(final LaneStructureRecord record, final Length dx, final boolean legal)
-        {
-            this.record = record;
-            this.dx = dx.si;
-            this.legal = legal;
-        }
-
-        /**
-         * Returns the distance over which a lane change is (&gt;0) or is not (&lt;0) possible.
-         * @param lat LateralDirectionality; lateral direction
-         * @return Length distance over which a lane change is (&gt;0) or is not (&lt;0) possible
-         */
-        final Length getDistance(final LateralDirectionality lat)
-        {
-            double d = this.record.getStartDistance().si + this.record.getLane().getLength().si - this.dx;
-            if ((lat.isLeft() && this.record.possibleLeft(this.legal))
-                    || (lat.isRight() && this.record.possibleRight(this.legal)))
-            {
-                return Length.instantiateSI(d); // possible over d
-            }
-            return Length.instantiateSI(-d); // not possible over d
-        }
-
-    }
-
-}
+package org.opentrafficsim.road.gtu.lane.perception.categories;
+
+import java.util.LinkedHashMap;
+import java.util.LinkedHashSet;
+import java.util.Map;
+import java.util.Objects;
+import java.util.Set;
+import java.util.SortedSet;
+import java.util.TreeSet;
+import java.util.WeakHashMap;
+
+import org.djunits.value.vdouble.scalar.Length;
+import org.djutils.exceptions.Throw;
+import org.djutils.exceptions.Try;
+import org.opentrafficsim.base.TimeStampedObject;
+import org.opentrafficsim.base.parameters.ParameterException;
+import org.opentrafficsim.core.gtu.GtuException;
+import org.opentrafficsim.core.gtu.RelativePosition;
+import org.opentrafficsim.core.network.LateralDirectionality;
+import org.opentrafficsim.core.network.NetworkException;
+import org.opentrafficsim.core.network.route.Route;
+import org.opentrafficsim.road.gtu.lane.perception.InfrastructureLaneChangeInfo;
+import org.opentrafficsim.road.gtu.lane.perception.LanePerception;
+import org.opentrafficsim.road.gtu.lane.perception.LaneStructureRecord;
+import org.opentrafficsim.road.gtu.lane.perception.RelativeLane;
+import org.opentrafficsim.road.network.lane.Lane;
+import org.opentrafficsim.road.network.lane.object.detector.Detector;
+import org.opentrafficsim.road.network.lane.object.detector.SinkDetector;
+import org.opentrafficsim.road.network.speed.SpeedLimitProspect;
+import org.opentrafficsim.road.network.speed.SpeedLimitTypes;
+
+/**
+ * Perceives information concerning the infrastructure, including splits, lanes, speed limits and road markings. This category
+ * is optimized by cooperating closely with the {@code LaneStructure} and only updating internal information when the GTU is on
+ * a new {@code Lane}. On the {@code Lane} information is defined relative to the start, and thus easily calculated at each
+ * time.
+ * <p>
+ * Copyright (c) 2013-2022 Delft University of Technology, PO Box 5, 2600 AA, Delft, the Netherlands. All rights reserved. <br>
+ * BSD-style license. See <a href="https://opentrafficsim.org/docs/license.html">OpenTrafficSim License</a>.
+ * <p>
+ * @author <a href="https://github.com/averbraeck">Alexander Verbraeck</a>
+ * @author <a href="https://tudelft.nl/staff/p.knoppers-1">Peter Knoppers</a>
+ * @author <a href="https://dittlab.tudelft.nl">Wouter Schakel</a>
+ */
+// TODO: more than the lane speed limit and maximum vehicle speed in the speed limit prospect
+public class DirectInfrastructurePerception extends LaneBasedAbstractPerceptionCategory implements InfrastructurePerception
+{
+
+    /** */
+    private static final long serialVersionUID = 20160811L;
+
+    /** Infrastructure lane change info per relative lane. */
+    private final Map<RelativeLane, TimeStampedObject<SortedSet<InfrastructureLaneChangeInfo>>> infrastructureLaneChangeInfo =
+            new LinkedHashMap<>();
+
+    /** Speed limit prospect per relative lane. */
+    private Map<RelativeLane, TimeStampedObject<SpeedLimitProspect>> speedLimitProspect = new LinkedHashMap<>();
+
+    /** Legal Lane change possibilities per relative lane and lateral direction. */
+    private final Map<RelativeLane,
+            Map<LateralDirectionality, TimeStampedObject<LaneChangePossibility>>> legalLaneChangePossibility =
+                    new LinkedHashMap<>();
+
+    /** Physical Lane change possibilities per relative lane and lateral direction. */
+    private final Map<RelativeLane,
+            Map<LateralDirectionality, TimeStampedObject<LaneChangePossibility>>> physicalLaneChangePossibility =
+                    new LinkedHashMap<>();
+
+    /** Cross-section. */
+    private TimeStampedObject<SortedSet<RelativeLane>> crossSection;
+
+    /** Cache for anyNextOk. */
+    private final Map<LaneStructureRecord, Boolean> anyNextOkCache = new WeakHashMap<>();
+
+    /** Set of records with accessible end as they are cut off. */
+    private final Set<LaneStructureRecord> cutOff = new LinkedHashSet<>();
+
+    /** Root. */
+    private LaneStructureRecord root;
+
+    /** Lanes registered to the GTU used to check if an update is required. */
+    private Set<Lane> lanes;
+
+    /** Route. */
+    private Route route;
+
+    /**
+     * @param perception LanePerception; perception
+     */
+    public DirectInfrastructurePerception(final LanePerception perception)
+    {
+        super(perception);
+    }
+
+    /** {@inheritDoc} */
+    @Override
+    public void updateAll() throws GtuException, ParameterException
+    {
+        updateCrossSection();
+        // clean-up
+        Set<RelativeLane> cs = getCrossSection();
+        this.infrastructureLaneChangeInfo.keySet().retainAll(cs);
+        this.legalLaneChangePossibility.keySet().retainAll(cs);
+        this.physicalLaneChangePossibility.keySet().retainAll(cs);
+        this.speedLimitProspect.keySet().retainAll(cs);
+        // only if required
+        LaneStructureRecord newRoot = getPerception().getLaneStructure().getRootRecord();
+        if (this.root == null || !newRoot.equals(this.root)
+                || !this.lanes.equals(getPerception().getGtu().positions(RelativePosition.REFERENCE_POSITION).keySet())
+                || !Objects.equals(this.route, getPerception().getGtu().getStrategicalPlanner().getRoute())
+                || this.cutOff.stream().filter((record) -> !record.isCutOffEnd()).count() > 0)
+        {
+            this.cutOff.clear();
+            this.root = newRoot;
+            this.lanes = getPerception().getGtu().positions(RelativePosition.REFERENCE_POSITION).keySet();
+            this.route = getPerception().getGtu().getStrategicalPlanner().getRoute();
+            // TODO: this is not suitable if we change lane and consider e.g. dynamic speed signs, they will be forgotten
+            this.speedLimitProspect.clear();
+            for (RelativeLane lane : getCrossSection())
+            {
+                updateInfrastructureLaneChangeInfo(lane);
+                updateLegalLaneChangePossibility(lane, LateralDirectionality.LEFT);
+                updateLegalLaneChangePossibility(lane, LateralDirectionality.RIGHT);
+                updatePhysicalLaneChangePossibility(lane, LateralDirectionality.LEFT);
+                updatePhysicalLaneChangePossibility(lane, LateralDirectionality.RIGHT);
+            }
+        }
+
+        // speed limit prospect
+        for (RelativeLane lane : getCrossSection())
+        {
+            updateSpeedLimitProspect(lane);
+        }
+        for (RelativeLane lane : getCrossSection())
+        {
+            if (!this.infrastructureLaneChangeInfo.containsKey(lane))
+            {
+                updateInfrastructureLaneChangeInfo(lane); // new lane in cross section
+                updateLegalLaneChangePossibility(lane, LateralDirectionality.LEFT);
+                updateLegalLaneChangePossibility(lane, LateralDirectionality.RIGHT);
+                updatePhysicalLaneChangePossibility(lane, LateralDirectionality.LEFT);
+                updatePhysicalLaneChangePossibility(lane, LateralDirectionality.RIGHT);
+            }
+        }
+    }
+
+    /** {@inheritDoc} */
+    @Override
+    public final void updateInfrastructureLaneChangeInfo(final RelativeLane lane) throws GtuException, ParameterException
+    {
+        if (this.infrastructureLaneChangeInfo.containsKey(lane)
+                && this.infrastructureLaneChangeInfo.get(lane).getTimestamp().equals(getTimestamp()))
+        {
+            // already done at this time
+            return;
+        }
+        updateCrossSection();
+
+        // start at requested lane
+        SortedSet<InfrastructureLaneChangeInfo> resultSet = new TreeSet<>();
+        LaneStructureRecord record = getPerception().getLaneStructure().getFirstRecord(lane);
+        try
+        {
+            record = getPerception().getLaneStructure().getFirstRecord(lane);
+            if (!record.allowsRoute(getGtu().getStrategicalPlanner().getRoute(), getGtu().getType()))
+            {
+                resultSet.add(InfrastructureLaneChangeInfo.fromInaccessibleLane(record.isDeadEnd()));
+                this.infrastructureLaneChangeInfo.put(lane, new TimeStampedObject<>(resultSet, getTimestamp()));
+                return;
+            }
+        }
+        catch (NetworkException exception)
+        {
+            throw new GtuException("Route has no destination.", exception);
+        }
+        Map<LaneStructureRecord, InfrastructureLaneChangeInfo> currentSet = new LinkedHashMap<>();
+        Map<LaneStructureRecord, InfrastructureLaneChangeInfo> nextSet = new LinkedHashMap<>();
+        RelativePosition front = getPerception().getGtu().getFront();
+        currentSet.put(record,
+                new InfrastructureLaneChangeInfo(0, record, front, record.isDeadEnd(), LateralDirectionality.NONE));
+        while (!currentSet.isEmpty())
+        {
+            // move lateral
+            nextSet.putAll(currentSet);
+            for (LaneStructureRecord laneRecord : currentSet.keySet())
+            {
+                while (laneRecord.legalLeft() && !nextSet.containsKey(laneRecord.getLeft()))
+                {
+                    InfrastructureLaneChangeInfo info =
+                            nextSet.get(laneRecord).left(laneRecord.getLeft(), front, laneRecord.getLeft().isDeadEnd());
+                    nextSet.put(laneRecord.getLeft(), info);
+                    laneRecord = laneRecord.getLeft();
+                }
+            }
+            for (LaneStructureRecord laneRecord : currentSet.keySet())
+            {
+                while (laneRecord.legalRight() && !nextSet.containsKey(laneRecord.getRight()))
+                {
+                    InfrastructureLaneChangeInfo info =
+                            nextSet.get(laneRecord).right(laneRecord.getRight(), front, laneRecord.getRight().isDeadEnd());
+                    nextSet.put(laneRecord.getRight(), info);
+                    laneRecord = laneRecord.getRight();
+                }
+            }
+            // move longitudinal
+            currentSet = nextSet;
+            nextSet = new LinkedHashMap<>();
+            InfrastructureLaneChangeInfo bestOk = null;
+            InfrastructureLaneChangeInfo bestNotOk = null;
+            boolean deadEnd = false;
+            for (LaneStructureRecord laneRecord : currentSet.keySet())
+            {
+                boolean anyOk = Try.assign(() -> anyNextOk(laneRecord), "Route has no destination.");
+                if (anyOk)
+                {
+                    // add to nextSet
+                    for (LaneStructureRecord next : laneRecord.getNext())
+                    {
+                        try
+                        {
+                            if (next.allowsRoute(getGtu().getStrategicalPlanner().getRoute(), getGtu().getType()))
+                            {
+                                InfrastructureLaneChangeInfo prev = currentSet.get(laneRecord);
+                                InfrastructureLaneChangeInfo info =
+                                        new InfrastructureLaneChangeInfo(prev.getRequiredNumberOfLaneChanges(), next, front,
+                                                next.isDeadEnd(), prev.getLateralDirectionality());
+                                nextSet.put(next, info);
+                            }
+                        }
+                        catch (NetworkException exception)
+                        {
+                            throw new RuntimeException("Network exception while considering route on next lane.", exception);
+                        }
+                    }
+                    // take best ok
+                    if (bestOk == null || currentSet.get(laneRecord).getRequiredNumberOfLaneChanges() < bestOk
+                            .getRequiredNumberOfLaneChanges())
+                    {
+                        bestOk = currentSet.get(laneRecord);
+                    }
+                }
+                else
+                {
+                    // take best not ok
+                    deadEnd = deadEnd || currentSet.get(laneRecord).isDeadEnd();
+                    if (bestNotOk == null || currentSet.get(laneRecord).getRequiredNumberOfLaneChanges() < bestNotOk
+                            .getRequiredNumberOfLaneChanges())
+                    {
+                        bestNotOk = currentSet.get(laneRecord);
+                    }
+                }
+
+            }
+            if (bestOk == null)
+            {
+                break;
+            }
+            // if there are lanes that are not okay and only -further- lanes that are ok, we need to change to one of the ok's
+            if (bestNotOk != null && bestOk.getRequiredNumberOfLaneChanges() > bestNotOk.getRequiredNumberOfLaneChanges())
+            {
+                bestOk.setDeadEnd(deadEnd);
+                resultSet.add(bestOk);
+            }
+            currentSet = nextSet;
+            nextSet = new LinkedHashMap<>();
+        }
+
+        // save
+        this.infrastructureLaneChangeInfo.put(lane, new TimeStampedObject<>(resultSet, getTimestamp()));
+    }
+
+    /**
+     * Returns whether the given record end is ok to pass. If not, a lane change is required before this end. The method will
+     * also return true if the next node is the end node of the route, if the lane is cut off due to limited perception range,
+     * or when there is a {@code SinkSensor} on the lane.
+     * @param record LaneStructureRecord; checked record
+     * @return whether the given record end is ok to pass
+     * @throws NetworkException if destination could not be obtained
+     * @throws GtuException if the GTU could not be obtained
+     */
+    private boolean anyNextOk(final LaneStructureRecord record) throws NetworkException, GtuException
+    {
+        if (record.isCutOffEnd())
+        {
+            this.cutOff.add(record);
+            return true; // always ok if cut-off
+        }
+        // check cache
+        Boolean ok = this.anyNextOkCache.get(record);
+        if (ok != null)
+        {
+            return ok;
+        }
+        // sink
+        for (Detector s : record.getLane().getDetectors())
+        {
+            // XXX for now, we do allow to lower speed for a DestinationSensor (e.g., to brake for parking)
+            if (s instanceof SinkDetector)
+            {
+                this.anyNextOkCache.put(record, true);
+                return true; // ok towards sink
+            }
+        }
+        // check destination
+        Route currentRoute = getGtu().getStrategicalPlanner().getRoute();
+        try
+        {
+            if (currentRoute != null && currentRoute.destinationNode().equals(record.getToNode()))
+            {
+                this.anyNextOkCache.put(record, true);
+                return true;
+            }
+        }
+        catch (NetworkException exception)
+        {
+            throw new RuntimeException("Could not determine destination node.", exception);
+        }
+        // check dead-end
+        if (record.getNext().isEmpty())
+        {
+            this.anyNextOkCache.put(record, false);
+            return false; // never ok if dead-end
+        }
+        // check if we have a route
+        if (currentRoute == null)
+        {
+            this.anyNextOkCache.put(record, true);
+            return true; // if no route assume ok, i.e. simple networks without routes
+        }
+        // finally check route
+        ok = record.allowsRouteAtEnd(currentRoute, getGtu().getType());
+        this.anyNextOkCache.put(record, ok);
+        return ok;
+    }
+
+    /** {@inheritDoc} */
+    @Override
+    public final void updateSpeedLimitProspect(final RelativeLane lane) throws GtuException, ParameterException
+    {
+        updateCrossSection();
+        checkLaneIsInCrossSection(lane);
+        TimeStampedObject<SpeedLimitProspect> tsSlp = this.speedLimitProspect.get(lane);
+        SpeedLimitProspect slp;
+        if (tsSlp != null)
+        {
+            slp = tsSlp.getObject();
+            slp.update(getGtu().getOdometer());
+        }
+        else
+        {
+            slp = new SpeedLimitProspect(getGtu().getOdometer());
+            slp.addSpeedInfo(Length.ZERO, SpeedLimitTypes.MAX_VEHICLE_SPEED, getGtu().getMaximumSpeed(), getGtu());
+        }
+        try
+        {
+            Lane laneObj = getGtu().getReferencePosition().getLane();
+            if (!slp.containsAddSource(laneObj))
+            {
+                slp.addSpeedInfo(Length.ZERO, SpeedLimitTypes.FIXED_SIGN, laneObj.getSpeedLimit(getGtu().getType()), laneObj);
+            }
+        }
+        catch (NetworkException exception)
+        {
+            throw new RuntimeException("Could not obtain speed limit from lane for perception.", exception);
+        }
+        this.speedLimitProspect.put(lane, new TimeStampedObject<>(slp, getTimestamp()));
+    }
+
+    /** {@inheritDoc} */
+    @Override
+    public final void updateLegalLaneChangePossibility(final RelativeLane lane, final LateralDirectionality lat)
+            throws GtuException, ParameterException
+    {
+        updateLaneChangePossibility(lane, lat, true, this.legalLaneChangePossibility);
+    }
+
+    /** {@inheritDoc} */
+    @Override
+    public final void updatePhysicalLaneChangePossibility(final RelativeLane lane, final LateralDirectionality lat)
+            throws GtuException, ParameterException
+    {
+        updateLaneChangePossibility(lane, lat, false, this.physicalLaneChangePossibility);
+    }
+
+    /**
+     * Updates the distance over which lane changes remains legally or physically possible.
+     * @param lane RelativeLane; lane from which the lane change possibility is requested
+     * @param lat LateralDirectionality; LEFT or RIGHT, null not allowed
+     * @param legal boolean; legal, or physical otherwise
+     * @param possibilityMap
+     *            Map&lt;RelativeLane,Map&lt;LateralDirectionality,TimeStampedObject&lt;LaneChangePossibility&gt;&gt;&gt;;
+     *            Map&lt;RelativeLane,Map&lt;LateralDirectionality,TimeStampedObject&lt;LaneChangePossibility&gt;&gt;&gt;; legal
+     *            or physical possibility map
+     * @throws GtuException if the GTU was not initialized or if the lane is not in the cross section
+     * @throws ParameterException if a parameter is not defined
+     */
+    private void updateLaneChangePossibility(final RelativeLane lane, final LateralDirectionality lat, final boolean legal,
+            final Map<RelativeLane, Map<LateralDirectionality, TimeStampedObject<LaneChangePossibility>>> possibilityMap)
+            throws GtuException, ParameterException
+    {
+        updateCrossSection();
+        checkLaneIsInCrossSection(lane);
+
+        if (possibilityMap.get(lane) == null)
+        {
+            possibilityMap.put(lane, new LinkedHashMap<>());
+        }
+        LaneStructureRecord record = getPerception().getLaneStructure().getFirstRecord(lane);
+        // check tail
+        Length tail = getPerception().getGtu().getRear().getDx();
+        while (record != null && record.getStartDistance().gt(tail) && !record.getPrev().isEmpty()
+                && ((lat.isLeft() && record.possibleLeft(legal)) || (lat.isRight() && record.possibleRight(legal))))
+        {
+            if (record.getPrev().size() > 1)
+            {
+                // assume not possible at a merge
+                possibilityMap.get(lane).put(lat, new TimeStampedObject<>(
+                        new LaneChangePossibility(record.getPrev().get(0), tail, true), getTimestamp()));
+                return;
+            }
+            else if (record.getPrev().isEmpty())
+            {
+                // dead-end, no lane upwards prevents a lane change
+                break;
+            }
+            record = record.getPrev().get(0);
+            if ((lat.isLeft() && !record.possibleLeft(legal)) || (lat.isRight() && !record.possibleRight(legal)))
+            {
+                // this lane prevents a lane change for the tail
+                possibilityMap.get(lane).put(lat,
+                        new TimeStampedObject<>(new LaneChangePossibility(record, tail, true), getTimestamp()));
+                return;
+            }
+        }
+
+        LaneStructureRecord prevRecord = null;
+        record = getPerception().getLaneStructure().getFirstRecord(lane);
+
+        Length dx;
+        if ((lat.isLeft() && record.possibleLeft(legal)) || (lat.isRight() && record.possibleRight(legal)))
+        {
+            dx = getPerception().getGtu().getFront().getDx();
+            while (record != null
+                    && ((lat.isLeft() && record.possibleLeft(legal)) || (lat.isRight() && record.possibleRight(legal))))
+            {
+                // TODO: splits
+                prevRecord = record;
+                record = record.getNext().isEmpty() ? null : record.getNext().get(0);
+            }
+        }
+        else
+        {
+            dx = getPerception().getGtu().getRear().getDx();
+            while (record != null
+                    && ((lat.isLeft() && !record.possibleLeft(legal)) || (lat.isRight() && !record.possibleRight(legal))))
+            {
+                // TODO: splits
+                prevRecord = record;
+                record = record.getNext().isEmpty() ? null : record.getNext().get(0);
+            }
+        }
+        possibilityMap.get(lane).put(lat,
+                new TimeStampedObject<>(new LaneChangePossibility(prevRecord, dx, true), getTimestamp()));
+    }
+
+    /**
+     * @param lane RelativeLane; lane to check
+     * @throws GtuException if the lane is not in the cross section
+     */
+    private void checkLaneIsInCrossSection(final RelativeLane lane) throws GtuException
+    {
+        Throw.when(!getCrossSection().contains(lane), GtuException.class,
+                "The requeasted lane %s is not in the most recent cross section.", lane);
+    }
+
+    /** {@inheritDoc} */
+    @Override
+    public final void updateCrossSection() throws GtuException, ParameterException
+    {
+        if (this.crossSection != null && this.crossSection.getTimestamp().equals(getTimestamp()))
+        {
+            // already done at this time
+            return;
+        }
+        this.crossSection =
+                new TimeStampedObject<>(getPerception().getLaneStructure().getExtendedCrossSection(), getTimestamp());
+    }
+
+    /** {@inheritDoc} */
+    @Override
+    public final SortedSet<InfrastructureLaneChangeInfo> getInfrastructureLaneChangeInfo(final RelativeLane lane)
+    {
+        return this.infrastructureLaneChangeInfo.get(lane).getObject();
+    }
+
+    /** {@inheritDoc} */
+    @Override
+    public final SpeedLimitProspect getSpeedLimitProspect(final RelativeLane lane)
+    {
+        return this.speedLimitProspect.get(lane).getObject();
+    }
+
+    /** {@inheritDoc} */
+    @Override
+    public final Length getLegalLaneChangePossibility(final RelativeLane fromLane, final LateralDirectionality lat)
+    {
+        return this.legalLaneChangePossibility.get(fromLane).get(lat).getObject().getDistance(lat);
+    }
+
+    /** {@inheritDoc} */
+    @Override
+    public final Length getPhysicalLaneChangePossibility(final RelativeLane fromLane, final LateralDirectionality lat)
+    {
+        return this.physicalLaneChangePossibility.get(fromLane).get(lat).getObject().getDistance(lat);
+    }
+
+    /** {@inheritDoc} */
+    @Override
+    public final SortedSet<RelativeLane> getCrossSection()
+    {
+        return this.crossSection.getObject();
+    }
+
+    /**
+     * Returns time stamped infrastructure lane change info of a lane. A set is returned as multiple points may force lane
+     * changes. Which point is considered most critical is a matter of driver interpretation and may change over time. This is
+     * shown below. Suppose vehicle A needs to take the off-ramp, and that behavior is that the minimum distance per required
+     * lane change determines how critical it is. First, 400m before the lane-drop, the off-ramp is critical. 300m downstream,
+     * the lane-drop is critical. Info is sorted by distance, closest first.
+     * 
+     * <pre>
+     * _______
+     * _ _A_ _\_________
+     * _ _ _ _ _ _ _ _ _
+     * _________ _ _ ___
+     *          \_______
+     *     (-)        Lane-drop: 1 lane change  in 400m (400m per lane change)
+     *     (--------) Off-ramp:  3 lane changes in 900m (300m per lane change, critical)
+     *     
+     *     (-)        Lane-drop: 1 lane change  in 100m (100m per lane change, critical)
+     *     (--------) Off-ramp:  3 lane changes in 600m (200m per lane change)
+     * </pre>
+     * 
+     * @param lane RelativeLane; relative lateral lane
+     * @return time stamped infrastructure lane change info of a lane
+     */
+    public final TimeStampedObject<SortedSet<InfrastructureLaneChangeInfo>> getTimeStampedInfrastructureLaneChangeInfo(
+            final RelativeLane lane)
+    {
+        return this.infrastructureLaneChangeInfo.get(lane);
+    }
+
+    /**
+     * Returns the time stamped prospect for speed limits on a lane (dynamic speed limits may vary between lanes).
+     * @param lane RelativeLane; relative lateral lane
+     * @return time stamped prospect for speed limits on a lane
+     */
+    public final TimeStampedObject<SpeedLimitProspect> getTimeStampedSpeedLimitProspect(final RelativeLane lane)
+    {
+        return this.speedLimitProspect.get(lane);
+    }
+
+    /**
+     * Returns the time stamped distance over which a lane change remains legally possible.
+     * @param fromLane RelativeLane; lane from which the lane change possibility is requested
+     * @param lat LateralDirectionality; LEFT or RIGHT, null not allowed
+     * @return time stamped distance over which a lane change remains possible
+     * @throws NullPointerException if {@code lat == null}
+     */
+    public final TimeStampedObject<Length> getTimeStampedLegalLaneChangePossibility(final RelativeLane fromLane,
+            final LateralDirectionality lat)
+    {
+        TimeStampedObject<LaneChangePossibility> tsLcp = this.legalLaneChangePossibility.get(fromLane).get(lat);
+        LaneChangePossibility lcp = tsLcp.getObject();
+        return new TimeStampedObject<>(lcp.getDistance(lat), tsLcp.getTimestamp());
+    }
+
+    /**
+     * Returns the time stamped distance over which a lane change remains physically possible.
+     * @param fromLane RelativeLane; lane from which the lane change possibility is requested
+     * @param lat LateralDirectionality; LEFT or RIGHT, null not allowed
+     * @return time stamped distance over which a lane change remains possible
+     * @throws NullPointerException if {@code lat == null}
+     */
+    public final TimeStampedObject<Length> getTimeStampedPhysicalLaneChangePossibility(final RelativeLane fromLane,
+            final LateralDirectionality lat)
+    {
+        TimeStampedObject<LaneChangePossibility> tsLcp = this.physicalLaneChangePossibility.get(fromLane).get(lat);
+        LaneChangePossibility lcp = tsLcp.getObject();
+        return new TimeStampedObject<>(lcp.getDistance(lat), tsLcp.getTimestamp());
+    }
+
+    /**
+     * Returns a time stamped set of relative lanes representing the cross section. Lanes are sorted left to right.
+     * @return time stamped set of relative lanes representing the cross section
+     */
+    public final TimeStampedObject<SortedSet<RelativeLane>> getTimeStampedCrossSection()
+    {
+        return this.crossSection;
+    }
+
+    /** {@inheritDoc} */
+    @Override
+    public final String toString()
+    {
+        return "DirectInfrastructurePerception";
+    }
+
+    /**
+     * Helper class to return the distance over which a lane change is or is not possible. The distance is based on a
+     * LaneStructureRecord, and does not need an update as such.
+     * <p>
+     * Copyright (c) 2013-2022 Delft University of Technology, PO Box 5, 2600 AA, Delft, the Netherlands. All rights reserved.
+     * <br>
+     * BSD-style license. See <a href="https://opentrafficsim.org/docs/license.html">OpenTrafficSim License</a>.
+     * <p>
+     * @author <a href="https://github.com/averbraeck">Alexander Verbraeck</a>
+     * @author <a href="https://tudelft.nl/staff/p.knoppers-1">Peter Knoppers</a>
+     * @author <a href="https://dittlab.tudelft.nl">Wouter Schakel</a>
+     */
+    private class LaneChangePossibility
+    {
+
+        /** Structure the end of which determines the available distance. */
+        private final LaneStructureRecord record;
+
+        /** Relative distance towards nose or tail. */
+        private final double dx;
+
+        /** Whether to apply legal accessibility. */
+        private final boolean legal;
+
+        /**
+         * @param record LaneStructureRecord; structure the end of which determines the available distance
+         * @param dx Length; relative distance towards nose or tail
+         * @param legal boolean; whether to apply legal accessibility
+         */
+        LaneChangePossibility(final LaneStructureRecord record, final Length dx, final boolean legal)
+        {
+            this.record = record;
+            this.dx = dx.si;
+            this.legal = legal;
+        }
+
+        /**
+         * Returns the distance over which a lane change is (&gt;0) or is not (&lt;0) possible.
+         * @param lat LateralDirectionality; lateral direction
+         * @return Length distance over which a lane change is (&gt;0) or is not (&lt;0) possible
+         */
+        final Length getDistance(final LateralDirectionality lat)
+        {
+            double d = this.record.getStartDistance().si + this.record.getLane().getLength().si - this.dx;
+            if ((lat.isLeft() && this.record.possibleLeft(this.legal))
+                    || (lat.isRight() && this.record.possibleRight(this.legal)))
+            {
+                return Length.instantiateSI(d); // possible over d
+            }
+            return Length.instantiateSI(-d); // not possible over d
+        }
+
+    }
+
+}